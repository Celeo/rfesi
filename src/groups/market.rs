--- conflicted
+++ resolved
@@ -33,14 +33,9 @@
 #[derive(Debug, Deserialize)]
 #[allow(missing_docs)]
 pub struct PriceItem {
-<<<<<<< HEAD
-    pub adjusted_price: f64,
-    pub average_price: f64,
-=======
     pub adjusted_price: Option<f64>,
     pub average_price: Option<f64>,
->>>>>>> aa9c66d9
-    pub type_id: i32
+    pub type_id: i32,
 }
 
 /// Endpoints for Market
@@ -74,31 +69,8 @@
     api_get!(
         /// Get a list of average and adjusted prices
         get_market_prices,
-<<<<<<< HEAD
-        "get_market_prices",
-        RequestType::Public,
-        Vec<PriceItem>,
-    );
-=======
         "get_markets_prices",
         RequestType::Public,
         Vec<PriceItem>,
     );
-}
-
-#[cfg(test)]
-mod tests {
-    use log::{debug, info};
-    use crate::prelude::{EsiBuilder, EsiError};
-
-    #[tokio::test]
-    async fn test_get_market_prices() -> Result<(), Box<dyn std::error::Error>> {
-        let mut esi = EsiBuilder::new()
-            .user_agent("github.com/celeo/rfesi :: tests :: market_prices").build()?;
-        esi.update_spec().await?;
-        let price_items = esi.group_market().get_market_prices().await?;
-        info!("Downloaded {} price items", price_items.len());
-        Ok(())
-    }
->>>>>>> aa9c66d9
 }